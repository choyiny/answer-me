--- conflicted
+++ resolved
@@ -51,7 +51,6 @@
         var socket = io.connect('http://' + document.domain + ':' + location.port + '/game');
 
         socket.on('lobby', function(data) {
-<<<<<<< HEAD
             $(".firstName").text(data[0][0]);
             $(".firstScore").text(data[0][1]);
             $(".secondName").text(data[1][0]);
@@ -60,16 +59,6 @@
             $(".thirdScore").text(data[2][1]);
             $(".leaderboard").show();
             console.log("back to lobby");
-=======
-            li = data
-            console.log(li)
-            $(".firstName").text(li[0][0])
-            $(".firstScore").text(li[0][1])
-            $(".secondName").text(li[1][0])
-            $(".secondScore").text(li[1][1])
-            $(".thirdName").text(li[2][0])
-            $(".thirdScore").text(li[2][1])
->>>>>>> 8377640a
         });
 
         socket.on('multiple_choice', function (data) {
